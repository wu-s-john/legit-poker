--- conflicted
+++ resolved
@@ -17,27 +17,11 @@
     PlayerRecord, PlayerSeatSnapshot, ShufflerAssignment, ShufflerRecord,
     ShufflerRegistrationConfig,
 };
-<<<<<<< HEAD
-use crate::ledger::lobby::LedgerLobby;
 use crate::ledger::serialization::{deserialize_curve_hex, serialize_curve_bytes};
 use crate::ledger::snapshot::{rehydrate_snapshot, AnyTableSnapshot};
 use crate::ledger::types::{GameId, HandId, StateHash};
 use crate::ledger::typestate::{MaybeSaved, Saved};
-=======
-use crate::ledger::serialization::{
-    canonical_deserialize_hex, deserialize_curve_bytes, deserialize_curve_hex,
-    serialize_curve_bytes,
-};
-use crate::ledger::snapshot::{
-    AnyTableSnapshot, PhaseShuffling, PlayerIdentity, PlayerRoster, PlayerStackInfo, PlayerStacks,
-    SeatingMap, ShufflerIdentity, ShufflerRoster, ShufflingSnapshot, ShufflingStep, SnapshotStatus,
-    TableSnapshot,
-};
-use crate::ledger::types::{GameId, HandId, StateHash};
-use crate::ledger::typestate::{MaybeSaved, Saved};
 use crate::ledger::LobbyService;
-use crate::shuffling::data_structures::{ElGamalCiphertext, ShuffleProof, DECK_SIZE};
->>>>>>> 343ea603
 use crate::shuffling::draw_shuffler_public_key;
 
 use crate::engine::nl::types::{SeatId, TableStakes};
@@ -160,13 +144,8 @@
 }
 
 async fn seat_players<C>(
-<<<<<<< HEAD
-    lobby: &Arc<dyn LedgerLobby<C> + Send + Sync>,
+    lobby: &Arc<dyn LobbyService<C>>,
     metadata: &GameMetadata,
-=======
-    lobby: &Arc<dyn LobbyService<C>>,
-    metadata: &crate::ledger::lobby::types::GameMetadata,
->>>>>>> 343ea603
     lobby_config: &GameLobbyConfig,
     viewer_public_key: C,
     rng: &mut StdRng,
@@ -232,13 +211,8 @@
 }
 
 async fn register_shufflers<C>(
-<<<<<<< HEAD
-    lobby: &Arc<dyn LedgerLobby<C> + Send + Sync>,
+    lobby: &Arc<dyn LobbyService<C>>,
     metadata: &GameMetadata,
-=======
-    lobby: &Arc<dyn LobbyService<C>>,
-    metadata: &crate::ledger::lobby::types::GameMetadata,
->>>>>>> 343ea603
     descriptors: &[ShufflerDescriptor<C>],
 ) -> Result<Vec<ShufflerAssignment<C>>>
 where
