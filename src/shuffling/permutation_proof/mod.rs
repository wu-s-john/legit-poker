--- conflicted
+++ resolved
@@ -258,9 +258,9 @@
         chall_sponge.absorb(power_challenge_public)?;  // Fp
         c_perm.curve_absorb_gadget(&mut chall_sponge)?;                  // curve
         c_power.curve_absorb_gadget(&mut chall_sponge)?;                 // curve
-        let challenges = chall_sponge.squeeze_field_elements(2)?;
-        let alpha = challenges[0].clone();
-        let beta = challenges[1].clone();
+        // Squeeze one element for alpha, set beta = alpha^2
+        let alpha = chall_sponge.squeeze_field_elements(1)?[0].clone();
+        let beta = &alpha * &alpha;
 
         // 4) RS shuffle constraints on indices
         let indices_after_shuffle: [FpVar<ConstraintF<C>>; N] =
@@ -283,11 +283,7 @@
             .derive_power_challenge_from_commitment_base_field::<C, GG>(cs.clone(), c_perm)?;
         x_from_commit.enforce_equal(power_challenge_public)?;
 
-<<<<<<< HEAD
         // 5) Efficient power-permutation check via paired multiset equality.
-=======
-        // 6) Efficient power-permutation check: b is permutation of a = [x, x^2, …, x^N]
->>>>>>> 420c50a7
         // Build base powers a = [x, x^2, ..., x^N] efficiently in base field
         let a_powers: Vec<FpVar<ConstraintF<C>>> = {
             let mut powers = Vec::with_capacity(N);
@@ -302,7 +298,6 @@
             powers
         };
 
-<<<<<<< HEAD
         // Construct pair lists: left = [(i, x^(i+1))], right = [(π[i], b_i)]
         let left_pairs: Vec<IndexPositionPair<ConstraintF<C>>> = (0..N)
             .map(|i| IndexPositionPair::new(indices_init[i].clone(), a_powers[i].clone()))
@@ -313,8 +308,8 @@
 
         // Derive challenges for pair encoding by absorbing alpha into the sponge
         // and squeezing three base-field elements: [rho, alpha1, alpha2]
-        sponge.absorb(alpha_rs)?;
-        let chals = sponge.squeeze_field_elements(3)?;
+        chall_sponge.absorb(&alpha)?;
+        let chals = chall_sponge.squeeze_field_elements(3)?;
         let rho = chals[0].clone();
         let alpha1 = chals[1].clone();
         let alpha2 = chals[2].clone();
@@ -325,15 +320,6 @@
             &left_pairs,
             &right_pairs,
             &[rho, alpha1, alpha2],
-=======
-        // Use check_grand_product with alpha as the random challenge
-        // This checks that ∏(alpha - a_i) = ∏(alpha - b_i)
-        check_grand_product(
-            cs.clone(),
-            &a_powers,
-            power_perm_vec_wit,
-            &[alpha.clone()],
->>>>>>> 420c50a7
         )?;
 
         // 6) Verify Pedersen opening for c_power against b_scalar (witness power_perm_vec_scalar_wit)
