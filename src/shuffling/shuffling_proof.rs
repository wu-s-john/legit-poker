--- conflicted
+++ resolved
@@ -8,94 +8,33 @@
 
 use super::bayer_groth_permutation::bg_setup::{BayerGrothSetupParameters, BayerGrothTranscript};
 use super::data_structures::ElGamalCiphertext;
-use super::proof_system::{IndicesStatement, ProofSystem, SigmaStatement};
+use super::proof_system::{
+    IndicesPublicInput, IndicesWitness, ProofSystem, SigmaPublicInput, SigmaWitness,
+};
+use super::rs_shuffle::witness_preparation::apply_rs_shuffle_permutation;
+#[cfg(test)]
 use super::rs_shuffle::{
     circuit::RSShuffleWithBayerGrothLinkCircuit, data_structures::WitnessData,
-    witness_preparation::apply_rs_shuffle_permutation,
 };
-use crate::{
-    curve_absorb::{CurveAbsorb, CurveAbsorbGadget},
-};
+use crate::curve_absorb::{CurveAbsorb, CurveAbsorbGadget};
 use ark_crypto_primitives::commitment::pedersen::Parameters;
-use ark_crypto_primitives::snark::SNARK;
-use ark_crypto_primitives::sponge::{poseidon::PoseidonSponge, Absorb, CryptographicSponge};
-use ark_ec::{pairing::Pairing, CurveConfig, CurveGroup};
+use ark_crypto_primitives::sponge::Absorb;
+use ark_ec::{CurveConfig, CurveGroup};
 use ark_ff::PrimeField;
-use ark_groth16::{Groth16, ProvingKey, VerifyingKey};
 use ark_r1cs_std::groups::{CurveVar, GroupOpsBounds};
 use ark_std::{
     marker::PhantomData,
     rand::{CryptoRng, Rng, RngCore},
     vec::Vec,
-    UniformRand, Zero,
+    UniformRand,
 };
 
 const LOG_TARGET: &str = "nexus_nova::shuffling::shuffling_proof";
 
-/// Complete shuffling proof containing all proof components
-pub struct ShufflingProof<G, const N: usize, IP, SP>
-where
-    G: CurveGroup,
-    IP: ProofSystem<
-        Statement = IndicesStatement<E, G, GV, N, LEVELS>,
-        Error = Box<dyn std::error::Error>,
-    >,
-    SP: ProofSystem<Statement = SigmaStatement<G, N>, Error = Box<dyn std::error::Error>>,
-{
-    /// Bayer-Groth setup parameters (public-facing)
-    pub bg_setup_params: BayerGrothSetupParameters<G::ScalarField, G, N>,
-    /// Sigma protocol proof for re-encryption correctness
-    pub sigma_proof: SP::Proof,
-    /// SNARK proof for shuffled indices correctness
-    pub shuffling_indices_proof: IP::Proof,
-    _marker: PhantomData<(IP, SP)>,
-}
-
-/// Configuration for the shuffling proof system
-pub struct ShufflingConfig<G, const N: usize, const LEVELS: usize, IP, SP>
-where
-    G: CurveGroup,
-    IP: ProofSystem<
-        Statement = IndicesStatement<E, G, GV, N, LEVELS>,
-        Error = Box<dyn std::error::Error>,
-    >,
-    SP: ProofSystem<Statement = SigmaStatement<G, N>, Error = Box<dyn std::error::Error>>,
-{
-    /// Domain separation string for Fiat-Shamir
-    pub domain: Vec<u8>,
-    /// Generator point for commitments
-    pub generator: G,
-    /// Public key for ElGamal encryption (aggregated from all shufflers)
-    pub public_key: G,
-    /// Indices proof system
-    pub indices_proof_system: IP,
-    /// Sigma proof system
-    pub sigma_proof_system: SP,
-}
-
-/// Create RS Shuffle with Bayer-Groth Link circuit
-///
-/// This function creates the circuit instance with all necessary inputs
-/// for proving correct shuffling with Bayer-Groth linking.
-///
-/// # Type Parameters
-/// - `E`: Pairing curve
-/// - `G`: Inner curve group
-/// - `GV`: Curve variable type
-/// - `N`: Number of cards
-/// - `LEVELS`: Number of RS shuffle levels
-///
-/// # Parameters
-/// - `seed`: RS shuffle seed (used as alpha challenge)
-/// - `bg_setup_params`: Bayer-Groth setup parameters with commitments
-/// - `permutation_usize`: The permutation as usize array
-/// - `witness_data`: RS shuffle witness data
-/// - `blinding_r`: First blinding factor
-/// - `blinding_s`: Second blinding factor
-/// - `generator`: Generator point for commitments
-/// - `domain`: Domain separation string
-fn create_rs_shuffle_circuit<E, G, GV, const N: usize, const LEVELS: usize>(
-    seed: E::ScalarField,
+/// Helper function to create RS Shuffle with Bayer-Groth Link circuit
+#[cfg(test)]
+fn create_rs_shuffle_circuit<G, GV, const N: usize, const LEVELS: usize>(
+    seed: G::BaseField,
     bg_setup_params: &BayerGrothSetupParameters<G::ScalarField, G, N>,
     permutation_usize: &[usize; N],
     witness_data: &WitnessData<N, LEVELS>,
@@ -103,13 +42,13 @@
     blinding_s: <G::Config as CurveConfig>::ScalarField,
     generator: G,
     domain: Vec<u8>,
-) -> RSShuffleWithBayerGrothLinkCircuit<E::ScalarField, G, GV, N, LEVELS>
-where
-    E: Pairing,
-    G: CurveGroup<BaseField = E::ScalarField>,
-    G::Config: CurveConfig<BaseField = E::ScalarField>,
-    GV: CurveVar<G, E::ScalarField>,
+) -> RSShuffleWithBayerGrothLinkCircuit<G::BaseField, G, GV, N, LEVELS>
+where
+    G: CurveGroup,
+    G::Config: CurveConfig,
+    GV: CurveVar<G, G::BaseField>,
     for<'a> &'a GV: GroupOpsBounds<'a, G, GV>,
+    G::BaseField: PrimeField,
 {
     // Convert permutation to scalar field elements
     let permutation_scalars: [<G::Config as CurveConfig>::ScalarField; N] =
@@ -118,15 +57,15 @@
         });
 
     // Extract initial indices (0..N-1)
-    let indices_init: [E::ScalarField; N] = std::array::from_fn(|i| E::ScalarField::from(i as u64));
+    let indices_init: [G::BaseField; N] = std::array::from_fn(|i| G::BaseField::from(i as u64));
 
     // Extract shuffled indices from witness data
     let final_sorted = &witness_data.next_levels[LEVELS - 1];
-    let indices_after_shuffle: [E::ScalarField; N] =
-        std::array::from_fn(|i| E::ScalarField::from(final_sorted[i].idx as u64));
+    let indices_after_shuffle: [G::BaseField; N] =
+        std::array::from_fn(|i| G::BaseField::from(final_sorted[i].idx as u64));
 
     // Create and return the circuit using the new method
-    RSShuffleWithBayerGrothLinkCircuit::<E::ScalarField, G, GV, N, LEVELS>::new(
+    RSShuffleWithBayerGrothLinkCircuit::<G::BaseField, G, GV, N, LEVELS>::new(
         seed,
         bg_setup_params.c_perm,
         bg_setup_params.c_power,
@@ -140,6 +79,64 @@
     )
 }
 
+/// Complete shuffling proof containing all proof components
+/// Generic over IP (Indices Proof system) and SP (Sigma Proof system)
+pub struct ShufflingProof<IP, SP, G, const N: usize>
+where
+    IP: ProofSystem,
+    SP: ProofSystem,
+    G: CurveGroup,
+{
+    /// Bayer-Groth setup parameters (public-facing)
+    pub bg_setup_params: BayerGrothSetupParameters<G::ScalarField, G, N>,
+    /// Sigma protocol proof for re-encryption correctness
+    pub sigma_proof: SP::Proof,
+    /// SNARK proof for shuffled indices correctness
+    pub shuffling_indices_snark_proof: IP::Proof,
+    _marker: PhantomData<(IP, SP)>,
+}
+
+impl<IP, SP, G, const N: usize> ShufflingProof<IP, SP, G, N>
+where
+    IP: ProofSystem,
+    SP: ProofSystem,
+    G: CurveGroup,
+{
+    /// Create a new ShufflingProof
+    pub fn new(
+        bg_setup_params: BayerGrothSetupParameters<G::ScalarField, G, N>,
+        sigma_proof: SP::Proof,
+        shuffling_indices_snark_proof: IP::Proof,
+    ) -> Self {
+        Self {
+            bg_setup_params,
+            sigma_proof,
+            shuffling_indices_snark_proof,
+            _marker: PhantomData,
+        }
+    }
+}
+
+/// Configuration for the shuffling proof system
+/// Generic over IP (Indices Proof system) and SP (Sigma Proof system)
+pub struct ShufflingConfig<IP, SP, G>
+where
+    IP: ProofSystem,
+    SP: ProofSystem,
+    G: CurveGroup,
+{
+    /// Domain separation string for Fiat-Shamir
+    pub domain: Vec<u8>,
+    /// Generator point for commitments
+    pub generator: G,
+    /// Public key for ElGamal encryption (aggregated from all shufflers)
+    pub public_key: G,
+    /// Indices proof system instance
+    pub indices_proof_system: IP,
+    /// Sigma protocol proof system instance
+    pub sigma_proof_system: SP,
+}
+
 /// Generate a complete shuffling proof
 ///
 /// # Type Parameters
@@ -155,32 +152,34 @@
 /// # Returns
 /// - `Ok((ct_output, ShufflingProof))`: Output ciphertexts and complete proof of correct shuffling
 /// - `Err`: If proof generation fails
-pub fn prove_shuffling<E, G, GV, const N: usize, const LEVELS: usize, IP, SP>(
-    config: &ShufflingConfig<G, N, LEVELS, IP, SP>,
+pub fn prove_shuffling<G, GV, IP, SP, const N: usize, const LEVELS: usize>(
+    config: &ShufflingConfig<IP, SP, G>,
     ct_input: &[ElGamalCiphertext<G>; N],
-    seed: E::ScalarField,
+    seed: G::BaseField,
     rng: &mut (impl RngCore + CryptoRng),
-) -> Result<([ElGamalCiphertext<G>; N], ShufflingProof<G, N, IP, SP>), Box<dyn std::error::Error>>
-where
-    E: Pairing,
-    G: CurveGroup<BaseField = E::ScalarField> + CurveAbsorb<E::ScalarField>,
-    G::Config: CurveConfig<BaseField = E::ScalarField>,
+) -> Result<([ElGamalCiphertext<G>; N], ShufflingProof<IP, SP, G, N>), Box<dyn std::error::Error>>
+where
+    G: CurveGroup + CurveAbsorb<G::BaseField>,
+    G::Config: CurveConfig,
     <G::Config as CurveConfig>::ScalarField: UniformRand,
-    E::ScalarField: PrimeField + Absorb,
-    GV: CurveVar<G, E::ScalarField> + CurveAbsorbGadget<E::ScalarField>,
+    G::BaseField: PrimeField + Absorb,
+    GV: CurveVar<G, G::BaseField> + CurveAbsorbGadget<G::BaseField>,
     for<'a> &'a GV: GroupOpsBounds<'a, G, GV>,
+    G::ScalarField: PrimeField + Absorb + UniformRand,
     IP: ProofSystem<
-        Statement = IndicesStatement<E, G, GV, N, LEVELS>,
-        Error = Box<dyn std::error::Error>,
+        PublicInput = IndicesPublicInput<G, GV, N, LEVELS>,
+        Witness = IndicesWitness<G, GV, N, LEVELS>,
     >,
-    SP: ProofSystem<Statement = SigmaStatement<G, N>, Error = Box<dyn std::error::Error>>,
+    SP: ProofSystem<PublicInput = SigmaPublicInput<G, N>, Witness = SigmaWitness<G, N>>,
+    IP::Error: Into<Box<dyn std::error::Error>>,
+    SP::Error: Into<Box<dyn std::error::Error>>,
 {
     tracing::debug!(target: LOG_TARGET, "Starting shuffling proof generation");
 
     // Step 1: Apply RS shuffle permutation to get witness data and permutation
     tracing::debug!(target: LOG_TARGET, "Step 1: Applying RS shuffle permutation");
     let (witness_data, _num_samples, ct_shuffled) =
-        apply_rs_shuffle_permutation::<E::ScalarField, ElGamalCiphertext<G>, N, LEVELS>(
+        apply_rs_shuffle_permutation::<G::BaseField, ElGamalCiphertext<G>, N, LEVELS>(
             seed, ct_input,
         );
 
@@ -211,7 +210,7 @@
     let blinding_r = <G::Config as CurveConfig>::ScalarField::rand(rng);
     let blinding_s = <G::Config as CurveConfig>::ScalarField::rand(rng);
 
-    let mut bg_transcript = BayerGrothTranscript::<E::ScalarField>::new(&config.domain);
+    let mut bg_transcript = BayerGrothTranscript::<G::BaseField>::new(&config.domain);
     let (bg_setup_params, perm_power_vector) = bg_transcript.run_protocol::<G, N>(
         config.generator,
         &permutation_usize,
@@ -220,36 +219,33 @@
     );
 
     // Step 4: Create and run SNARK circuit for RS shuffle with Bayer-Groth linking
-    tracing::debug!(target: LOG_TARGET, "Step 4: Creating and running SNARK circuit");
-
-    // Create the circuit using helper function
-    let circuit = create_rs_shuffle_circuit::<E, G, GV, N, LEVELS>(
+    tracing::debug!(target: LOG_TARGET, "Step 4: Creating indices proof with generic proof system");
+
+    // Create IndicesPublicInput
+    let indices_public = IndicesPublicInput::<G, GV, N, LEVELS>::new(
         seed,
-        &bg_setup_params,
-        &permutation_usize,
-        &witness_data,
+        bg_setup_params.clone(),
+        config.generator,
+        config.domain.clone(),
+    );
+
+    // Create IndicesWitness
+    let indices_witness = IndicesWitness::<G, GV, N, LEVELS>::new(
+        permutation_usize,
+        witness_data.clone(),
         blinding_r,
         blinding_s,
-        config.generator,
-        config.domain.clone(),
-    );
-
-    // Generate SNARK proof using the generic proof system
-    let indices_stmt = IndicesStatement {
-        seed,
-        bg_setup_params: bg_setup_params.clone(),
-        permutation_usize,
-        witness_data: witness_data.clone(),
-        blinding_r,
-        blinding_s,
-        generator: config.generator,
-        domain: config.domain.clone(),
-        _marker: PhantomData::<GV>,
-    };
-    let shuffling_indices_proof = config.indices_proof_system.prove(&indices_stmt, rng)?;
+    );
+
+    // Generate proof using the generic indices proof system
+    let shuffling_indices_snark_proof =
+        config
+            .indices_proof_system
+            .prove(&indices_public, &indices_witness, rng)
+            .map_err(|e| -> Box<dyn std::error::Error> { e.into() })?;
 
     // Step 5: Generate sigma protocol proof for re-encryption correctness
-    tracing::debug!(target: LOG_TARGET, "Step 5: Generating sigma protocol proof");
+    tracing::debug!(target: LOG_TARGET, "Step 5: Generating sigma protocol proof with generic proof system");
 
     // Generate new blinding factor for sigma protocol (different from BG blinding)
     let sigma_blinding = <G::Config as CurveConfig>::ScalarField::rand(rng);
@@ -267,51 +263,39 @@
         randomness_generator,
     };
 
-    // Create Poseidon transcript for Fiat-Shamir
-    let mut transcript = PoseidonSponge::<E::ScalarField>::new(&crate::config::poseidon_config());
-    transcript.absorb(&config.domain);
-
-<<<<<<< HEAD
-    let sigma_proof = prove_sigma_linkage_ni(
-        &config.public_key,
-        &pedersen_params,
-        ct_input,
-        &ct_output,
-        bg_setup_params.perm_power_challenge, // x value from BG protocol
-        &bg_setup_params.c_perm,              // Use commitment from BG setup as B_vector_commitment
-        &perm_power_vector,                   // Use perm_power_vector from BG protocol
-        sigma_blinding,                       // Use new blinding factor for sigma protocol
-        &rerandomization_factors,
-        &mut transcript,
-        rng,
-    );
-=======
-    // Create sigma protocol statement
-    let sigma_stmt = SigmaStatement {
-        keys,
+    // Create SigmaPublicInput
+    let sigma_public = SigmaPublicInput::<G, N>::new(
+        config.public_key,
         pedersen_params,
-        input_ciphertexts: *ct_input,
-        output_ciphertexts: ct_output.clone(),
-        perm_power_challenge: bg_setup_params.perm_power_challenge,
-        power_perm_vector: bg_setup_params.c_perm.clone(),
-        perm_power_vector: perm_power_vector.clone(),
-        power_perm_blinding_factor: sigma_blinding,
-        rerandomization_scalars: rerandomization_factors.clone(),
-        domain: config.domain.clone(),
-    };
-    let sigma_proof = config.sigma_proof_system.prove(&sigma_stmt, rng)?;
->>>>>>> 00418ac6
+        ct_input.clone(),
+        ct_output.clone(),
+        bg_setup_params.perm_power_challenge,
+        bg_setup_params.c_perm,
+        config.domain.clone(),
+    );
+
+    // Create SigmaWitness
+    let sigma_witness = SigmaWitness::<G, N>::new(
+        perm_power_vector,
+        sigma_blinding,
+        rerandomization_factors,
+    );
+
+    // Generate proof using the generic sigma proof system
+    let sigma_proof = config
+        .sigma_proof_system
+        .prove(&sigma_public, &sigma_witness, rng)
+        .map_err(|e| -> Box<dyn std::error::Error> { e.into() })?;
 
     tracing::debug!(target: LOG_TARGET, "Successfully generated complete shuffling proof");
 
     Ok((
         ct_output,
-        ShufflingProof {
+        ShufflingProof::new(
             bg_setup_params,
             sigma_proof,
-            shuffling_indices_proof,
-            _marker: PhantomData,
-        },
+            shuffling_indices_snark_proof,
+        ),
     ))
 }
 
@@ -331,23 +315,25 @@
 /// - `Ok(true)`: If the proof is valid
 /// - `Ok(false)`: If the proof is invalid
 /// - `Err`: If verification fails
-pub fn verify_shuffling<E, G, const N: usize, const LEVELS: usize, IP, SP>(
-    config: &ShufflingConfig<G, N, LEVELS, IP, SP>,
+pub fn verify_shuffling<G, GV, IP, SP, const N: usize, const LEVELS: usize>(
+    config: &ShufflingConfig<IP, SP, G>,
     ct_input: &[ElGamalCiphertext<G>; N],
     ct_output: &[ElGamalCiphertext<G>; N],
-    proof: &ShufflingProof<G, N, IP, SP>,
+    proof: &ShufflingProof<IP, SP, G, N>,
+    seed: G::BaseField,
 ) -> Result<bool, Box<dyn std::error::Error>>
 where
-    E: Pairing,
-    G: CurveGroup<BaseField = E::ScalarField> + CurveAbsorb<E::ScalarField>,
-    G::Config: CurveConfig<BaseField = E::ScalarField>,
+    G: CurveGroup + CurveAbsorb<G::BaseField>,
+    G::Config: CurveConfig,
     <G::Config as CurveConfig>::ScalarField: UniformRand + Absorb,
-    E::ScalarField: PrimeField + Absorb,
-    IP: ProofSystem<
-        Statement = IndicesStatement<E, G, GV, N, LEVELS>,
-        Error = Box<dyn std::error::Error>,
-    >,
-    SP: ProofSystem<Statement = SigmaStatement<G, N>, Error = Box<dyn std::error::Error>>,
+    G::BaseField: PrimeField + Absorb,
+    GV: CurveVar<G, G::BaseField> + CurveAbsorbGadget<G::BaseField>,
+    for<'a> &'a GV: GroupOpsBounds<'a, G, GV>,
+    G::ScalarField: PrimeField + Absorb + UniformRand,
+    IP: ProofSystem<PublicInput = IndicesPublicInput<G, GV, N, LEVELS>>,
+    SP: ProofSystem<PublicInput = SigmaPublicInput<G, N>>,
+    IP::Error: Into<Box<dyn std::error::Error>>,
+    SP::Error: Into<Box<dyn std::error::Error>>,
 {
     tracing::debug!(target: LOG_TARGET, "Starting shuffling proof verification");
 
@@ -361,7 +347,7 @@
     }
 
     // Step 2: Verify sigma protocol proof
-    tracing::debug!(target: LOG_TARGET, "Step 2: Verifying sigma protocol proof");
+    tracing::debug!(target: LOG_TARGET, "Step 2: Verifying sigma protocol proof with generic proof system");
 
     // Create dummy Pedersen parameters - in practice these would be properly initialized
     let mut randomness_generator = Vec::with_capacity(N + 1);
@@ -376,76 +362,45 @@
         randomness_generator,
     };
 
-    // Create Poseidon transcript for Fiat-Shamir
-    let mut transcript = PoseidonSponge::<E::ScalarField>::new(&crate::config::poseidon_config());
-    transcript.absorb(&config.domain);
-
-<<<<<<< HEAD
-    if !verify_sigma_linkage_ni(
-        &config.public_key,
-        &pedersen_params,
-        ct_input,
-        ct_output,
-        proof.bg_setup_params.perm_power_challenge, // x value from BG protocol
-        &proof.bg_setup_params.c_perm,              // Use commitment from BG setup
-        &proof.sigma_proof,
-        &mut transcript,
-    ) {
-        tracing::warn!(target: LOG_TARGET, "Sigma protocol verification failed");
-=======
-    // Create sigma protocol statement for verification
-    // Note: We need to reconstruct perm_power_vector for verification
-    // In practice, this would be part of the public inputs or proof
-    let perm_power_vector = vec![<G::Config as CurveConfig>::ScalarField::zero(); N];
-
-    let sigma_stmt = SigmaStatement {
-        keys,
+    // Create SigmaPublicInput for verification
+    let sigma_public = SigmaPublicInput::<G, N>::new(
+        config.public_key,
         pedersen_params,
-        input_ciphertexts: *ct_input,
-        output_ciphertexts: *ct_output,
-        perm_power_challenge: proof.bg_setup_params.perm_power_challenge,
-        power_perm_vector: proof.bg_setup_params.c_perm.clone(),
-        perm_power_vector,
-        power_perm_blinding_factor: <G::Config as CurveConfig>::ScalarField::zero(), // Not used in verification
-        rerandomization_scalars: vec![<G::Config as CurveConfig>::ScalarField::zero(); N], // Not used in verification
-        domain: config.domain.clone(),
-    };
-
-    if let Err(e) = config
+        ct_input.clone(),
+        ct_output.clone(),
+        proof.bg_setup_params.perm_power_challenge,
+        proof.bg_setup_params.c_perm,
+        config.domain.clone(),
+    );
+
+    // Verify using the generic sigma proof system
+    config
         .sigma_proof_system
-        .verify(&sigma_stmt, &proof.sigma_proof)
-    {
-        tracing::warn!(target: LOG_TARGET, "Sigma protocol verification failed: {}", e);
->>>>>>> 00418ac6
-        return Ok(false);
-    }
+        .verify(&sigma_public, &proof.sigma_proof)
+        .map_err(|e| -> Box<dyn std::error::Error> {
+            tracing::warn!(target: LOG_TARGET, "Sigma protocol verification failed");
+            e.into()
+        })?;
 
     // Step 3: Verify SNARK proof
-    tracing::debug!(target: LOG_TARGET, "Step 3: Verifying SNARK proof");
-
-    // Create indices statement for verification
-    // Note: In practice, these values would be reconstructed from public inputs
-    let indices_stmt = IndicesStatement::<E, G, _, N, LEVELS> {
-        seed: E::ScalarField::from(17u64), // Placeholder - would be actual seed
-        bg_setup_params: proof.bg_setup_params.clone(),
-        permutation_usize: [0; N], // Not used in verification
-        witness_data: WitnessData {
-            next_levels: [[Default::default(); N]; LEVELS],
-        }, // Not used in verification
-        blinding_r: <G::Config as CurveConfig>::ScalarField::zero(), // Not used in verification
-        blinding_s: <G::Config as CurveConfig>::ScalarField::zero(), // Not used in verification
-        generator: config.generator,
-        domain: config.domain.clone(),
-        _marker: PhantomData,
-    };
-
-    if let Err(e) = config
+    tracing::debug!(target: LOG_TARGET, "Step 3: Verifying indices proof with generic proof system");
+
+    // Create IndicesPublicInput for verification
+    let indices_public = IndicesPublicInput::<G, GV, N, LEVELS>::new(
+        seed,
+        proof.bg_setup_params.clone(),
+        config.generator,
+        config.domain.clone(),
+    );
+
+    // Verify using the generic indices proof system
+    config
         .indices_proof_system
-        .verify(&indices_stmt, &proof.shuffling_indices_proof)
-    {
-        tracing::warn!(target: LOG_TARGET, "SNARK verification failed: {}", e);
-        return Ok(false);
-    }
+        .verify(&indices_public, &proof.shuffling_indices_snark_proof)
+        .map_err(|e| -> Box<dyn std::error::Error> {
+            tracing::warn!(target: LOG_TARGET, "Indices proof verification failed");
+            e.into()
+        })?;
 
     tracing::debug!(target: LOG_TARGET, "Shuffling proof verification succeeded");
     Ok(true)
@@ -457,46 +412,54 @@
 /// generates a proof using `prove_shuffling`, then verifies it using `verify_shuffling`
 ///
 /// Returns true if the proof generation and verification succeed
-pub fn test_prove_and_verify<E, G, GV, const N: usize, const LEVELS: usize, IP, SP, R>(
-    config: &ShufflingConfig<G, N, LEVELS, IP, SP>,
+pub fn test_prove_and_verify<G, GV, IP, SP, const N: usize, const LEVELS: usize, R>(
+    config: &ShufflingConfig<IP, SP, G>,
     ct_input: &[ElGamalCiphertext<G>; N],
-    seed: E::ScalarField,
+    seed: G::BaseField,
     rng: &mut R,
 ) -> Result<bool, Box<dyn std::error::Error>>
 where
     R: Rng + RngCore + CryptoRng,
-    E: Pairing,
-    G: CurveGroup<BaseField = E::ScalarField> + CurveAbsorb<E::ScalarField>,
-    G::Config: CurveConfig<BaseField = E::ScalarField>,
+    G: CurveGroup + CurveAbsorb<G::BaseField>,
+    G::Config: CurveConfig,
     <G::Config as CurveConfig>::ScalarField: UniformRand + Absorb,
-    E::ScalarField: PrimeField + Absorb,
-    GV: CurveVar<G, E::ScalarField> + CurveAbsorbGadget<E::ScalarField>,
+    G::BaseField: PrimeField + Absorb,
+    GV: CurveVar<G, G::BaseField> + CurveAbsorbGadget<G::BaseField>,
     for<'a> &'a GV: GroupOpsBounds<'a, G, GV>,
+    G::ScalarField: PrimeField + Absorb + UniformRand,
     IP: ProofSystem<
-        Statement = IndicesStatement<E, G, GV, N, LEVELS>,
-        Error = Box<dyn std::error::Error>,
+        PublicInput = IndicesPublicInput<G, GV, N, LEVELS>,
+        Witness = IndicesWitness<G, GV, N, LEVELS>,
     >,
-    SP: ProofSystem<Statement = SigmaStatement<G, N>, Error = Box<dyn std::error::Error>>,
+    SP: ProofSystem<PublicInput = SigmaPublicInput<G, N>, Witness = SigmaWitness<G, N>>,
+    IP::Error: Into<Box<dyn std::error::Error>>,
+    SP::Error: Into<Box<dyn std::error::Error>>,
 {
     // Generate the proof
     let (ct_output, proof) =
-        prove_shuffling::<E, G, GV, N, LEVELS, IP, SP>(config, ct_input, seed, rng)?;
+        prove_shuffling::<G, GV, IP, SP, N, LEVELS>(config, ct_input, seed, rng)?;
 
     // Verify the proof
     let is_valid =
-        verify_shuffling::<E, G, N, LEVELS, IP, SP>(config, ct_input, &ct_output, &proof)?;
+        verify_shuffling::<G, GV, IP, SP, N, LEVELS>(config, ct_input, &ct_output, &proof, seed)?;
 
     Ok(is_valid)
 }
 
 #[cfg(test)]
 mod tests {
+    use super::super::proof_system::{
+        create_groth16_indices_proof_system, create_sigma_proof_system,
+    };
     use super::*;
     use ark_bn254::{Bn254, Fr};
+    use ark_ec::pairing::Pairing;
     use ark_ec::PrimeGroup;
+    use ark_groth16::{Groth16, ProvingKey, VerifyingKey};
     use ark_grumpkin::{GrumpkinConfig, Projective as GrumpkinProjective};
     use ark_r1cs_std::fields::fp::FpVar;
     use ark_r1cs_std::groups::curves::short_weierstrass::ProjectiveVar;
+    use ark_snark::SNARK;
     use ark_std::rand::rngs::StdRng;
     use ark_std::rand::SeedableRng;
 
@@ -508,16 +471,16 @@
     where
         R: Rng + RngCore + CryptoRng,
         E: Pairing,
-        G: CurveGroup<BaseField = E::ScalarField> + CurveAbsorb<E::ScalarField>,
+        G: CurveGroup<BaseField = E::ScalarField> + CurveAbsorb<G::BaseField>,
         G::Config: CurveConfig<BaseField = E::ScalarField>,
-        GV: CurveVar<G, E::ScalarField> + CurveAbsorbGadget<E::ScalarField>,
+        GV: CurveVar<G, G::BaseField> + CurveAbsorbGadget<G::BaseField>,
         for<'a> &'a GV: GroupOpsBounds<'a, G, GV>,
         <G::Config as CurveConfig>::ScalarField: UniformRand,
-        E::ScalarField: PrimeField + Absorb,
+        G::BaseField: PrimeField + Absorb,
     {
         // Create a simple dummy circuit for key generation
         let generator = G::generator();
-        let seed = E::ScalarField::from(42u64);
+        let seed = G::BaseField::from(42u64);
         let dummy_permutation: [usize; N] = std::array::from_fn(|i| i);
         let blinding_r = <G::Config as CurveConfig>::ScalarField::from(1u64);
         let blinding_s = <G::Config as CurveConfig>::ScalarField::from(2u64);
@@ -529,11 +492,11 @@
         });
 
         let (witness_data, _, _) =
-            apply_rs_shuffle_permutation::<E::ScalarField, ElGamalCiphertext<G>, N, LEVELS>(
+            apply_rs_shuffle_permutation::<G::BaseField, ElGamalCiphertext<G>, N, LEVELS>(
                 seed, &dummy_ct,
             );
 
-        let mut bg_transcript = BayerGrothTranscript::<E::ScalarField>::new(b"test");
+        let mut bg_transcript = BayerGrothTranscript::<G::BaseField>::new(b"test");
         let (bg_setup_params, _) = bg_transcript.run_protocol::<G, N>(
             generator,
             &dummy_permutation,
@@ -541,7 +504,7 @@
             blinding_s,
         );
 
-        let dummy_circuit = create_rs_shuffle_circuit::<E, G, GV, N, LEVELS>(
+        let dummy_circuit = create_rs_shuffle_circuit::<G, GV, N, LEVELS>(
             seed,
             &bg_setup_params,
             &dummy_permutation,
@@ -575,21 +538,17 @@
         let (proving_key, verifying_key) =
             generate_test_keys::<E, G, GV, N, LEVELS, StdRng>(&mut rng);
 
+        // Create concrete proof system instances
+        let indices_proof_system =
+            create_groth16_indices_proof_system::<E, G, GV, N, LEVELS>(proving_key, verifying_key);
+        let sigma_proof_system = create_sigma_proof_system::<G, N>();
+
         // Setup configuration
         let generator = G::generator();
         // Grumpkin scalar field for private key
         let private_key = ark_grumpkin::Fr::rand(&mut rng);
         let public_key = generator * private_key;
         let domain = b"test_domain".to_vec();
-
-        // Create proof systems
-        use crate::shuffling::proof_system::{
-            create_groth16_indices_proof_system, create_sigma_proof_system,
-        };
-
-        let indices_proof_system =
-            create_groth16_indices_proof_system::<E, G, GV, N, LEVELS>(proving_key, verifying_key);
-        let sigma_proof_system = create_sigma_proof_system::<G, N>();
 
         let config = ShufflingConfig {
             domain: domain.clone(),
@@ -606,11 +565,14 @@
             ElGamalCiphertext::encrypt_scalar(message, randomness, public_key)
         });
 
-        // Test with random seed (BN254's scalar field)
-        let shuffle_seed = Fr::rand(&mut rng);
+        // Test with random seed (Grumpkin's base field which is BN254's scalar field)
+        let shuffle_seed = ark_bn254::Fr::rand(&mut rng);
 
         // Call the generic test function
-        let result = test_prove_and_verify::<E, G, GV, N, LEVELS, _, _, StdRng>(
+        type IP = super::super::proof_system::Groth16IndicesProofSystem<E, G, GV, N, LEVELS>;
+        type SP = super::super::proof_system::SigmaProofSystem<G, N>;
+
+        let result = test_prove_and_verify::<G, GV, IP, SP, N, LEVELS, StdRng>(
             &config,
             &ct_input,
             shuffle_seed,
