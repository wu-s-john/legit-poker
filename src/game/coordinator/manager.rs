use std::collections::HashMap;
use std::sync::Arc;

use anyhow::{anyhow, Context, Result};
use ark_crypto_primitives::signature::{schnorr::SecretKey as SchnorrSecretKey, SignatureScheme};
use ark_crypto_primitives::sponge::Absorb;
use ark_ec::CurveGroup;
use ark_ff::{PrimeField, UniformRand};
use ark_serialize::CanonicalSerialize;
use dashmap::DashMap;
use rand::{rngs::StdRng, RngCore, SeedableRng};
use serde::Deserialize;
use tokio::{
    signal,
    sync::{broadcast, mpsc},
    task::JoinHandle,
};
use tokio_util::sync::CancellationToken;
use tracing::{info, warn};

use crate::{
    curve_absorb::CurveAbsorb,
    game::coordinator::realtime::{SupabaseRealtimeClient, SupabaseRealtimeClientConfig},
    ledger::{
        messages::{
            AnyMessageEnvelope, EnvelopedMessage, FinalizedAnyMessageEnvelope, GameShuffleMessage,
        },
        snapshot::{AnyTableSnapshot, Shared},
        store::{EventStore, SnapshotStore},
        types::{GameId, HandId, ShufflerId},
        verifier::Verifier,
        worker::{LedgerWorker, StagingLedgerUpdate, WorkerError},
        CommenceGameOutcome, LedgerOperator, LedgerState,
    },
    shuffler::{HandSubscription, ShufflerRunConfig, ShufflerScheme, ShufflerService},
    shuffling::make_global_public_keys,
    tokio_tools::spawn_named_task,
};

#[derive(Clone)]
pub struct ShufflerSecretConfig<C: CurveGroup> {
    pub id: ShufflerId,
    pub secret: C::ScalarField,
}

#[derive(Clone)]
pub struct ShufflerDescriptor<C: CurveGroup> {
    pub shuffler_id: ShufflerId,
    pub turn_index: usize,
    pub public_key: crate::ledger::CanonicalKey<C>,
    pub aggregated_public_key: C,
}

#[derive(Clone)]
pub struct GameCoordinatorConfig<C: CurveGroup>
where
    C::ScalarField: PrimeField + UniformRand + CanonicalSerialize,
{
    pub verifier: Arc<dyn Verifier<C> + Send + Sync>,
    pub event_store: Arc<dyn EventStore<C>>,
    pub snapshot_store: Arc<dyn SnapshotStore<C>>,
    pub state: Arc<LedgerState<C>>,
    pub supabase: SupabaseRealtimeClientConfig,
    pub shufflers: Vec<ShufflerSecretConfig<C>>,
    pub submit_channel_capacity: usize,
    pub rng_seed: Option<[u8; 32]>,
}

impl<C> GameCoordinatorConfig<C>
where
    C: CurveGroup,
    C::ScalarField: PrimeField + UniformRand + CanonicalSerialize,
{
    pub fn require_shufflers(&self) -> Result<()> {
        if self.shufflers.is_empty() {
            return Err(anyhow!(
                "GameCoordinatorConfig requires at least one shuffler secret"
            ));
        }
        Ok(())
    }
}

#[derive(Deserialize)]
struct EnvSecretRecord {
    id: ShufflerId,
    secret: String,
}

pub fn load_shuffler_secrets_from_env<C>(var: &str) -> Result<Vec<ShufflerSecretConfig<C>>>
where
    C: CurveGroup,
    C::ScalarField: PrimeField + CanonicalSerialize,
{
    let raw = std::env::var(var).with_context(|| format!("environment variable {var} not set"))?;
    let records: Vec<EnvSecretRecord> =
        serde_json::from_str(&raw).context("failed to parse shuffler secret JSON array")?;

    if records.is_empty() {
        return Err(anyhow!(
            "environment variable {var} must contain at least one shuffler secret"
        ));
    }

    records
        .into_iter()
        .map(|record| {
            let trimmed = record.secret.trim();
            let without_prefix = trimmed.strip_prefix("0x").unwrap_or(trimmed);
            let bytes =
                hex::decode(without_prefix).context("invalid hex encoding for shuffler secret")?;
            if bytes.is_empty() {
                return Err(anyhow!("shuffler secret cannot be empty"));
            }
            let scalar = C::ScalarField::from_le_bytes_mod_order(&bytes);
            Ok(ShufflerSecretConfig {
                id: record.id,
                secret: scalar,
            })
        })
        .collect()
}

const LOG_TARGET: &str = "legit_poker::game::coordinator";

pub struct GameCoordinator<C>
where
    C: CurveGroup + CurveAbsorb<C::BaseField> + Send + Sync + 'static,
    C::ScalarField: PrimeField + UniformRand + Absorb + CanonicalSerialize + Send + Sync,
    C::BaseField: PrimeField + Send + Sync,
    C::Affine: Absorb,
{
    operator: Arc<LedgerOperator<C>>,
    state: Arc<LedgerState<C>>,
    event_store: Arc<dyn EventStore<C>>,
    snapshot_store: Arc<dyn SnapshotStore<C>>,
    updates_tx: broadcast::Sender<EnvelopedMessage<C, GameShuffleMessage<C>>>,
    _event_broadcast: broadcast::Sender<FinalizedAnyMessageEnvelope<C>>,
    _snapshot_broadcast: broadcast::Sender<Shared<AnyTableSnapshot<C>>>,
    _staging_broadcast: broadcast::Sender<StagingLedgerUpdate<C>>,
    realtime_stop: CancellationToken,
    realtime_handle: Option<JoinHandle<anyhow::Result<()>>>,
    worker_handle: Option<JoinHandle<Result<(), WorkerError>>>,
    shufflers: Arc<HashMap<ShufflerId, Arc<ShufflerService<C, ShufflerScheme<C>>>>>,
    shuffler_order: Arc<HashMap<ShufflerId, usize>>,
    active_hands: Arc<DashMap<(GameId, HandId), Vec<HandSubscription<C>>>>,
}

impl<C> GameCoordinator<C>
where
    C: CurveGroup + CurveAbsorb<C::BaseField> + Send + Sync + 'static,
    C::ScalarField: PrimeField + UniformRand + Absorb + CanonicalSerialize + Send + Sync + Clone,
    C::BaseField: PrimeField + Send + Sync,
    C::Affine: Absorb,
{
    pub async fn spawn(config: GameCoordinatorConfig<C>) -> Result<Self> {
        config.require_shufflers()?;

        let mut rng = match config.rng_seed {
            Some(seed) => StdRng::from_seed(seed),
            None => StdRng::from_entropy(),
        };

        let generator = C::generator();
        let mut public_keys = Vec::with_capacity(config.shufflers.len());
        for shuffler in &config.shufflers {
            public_keys.push(generator * shuffler.secret.clone());
        }
        let aggregated_public_key = make_global_public_keys(public_keys.clone());

        let schnorr_params = ShufflerScheme::<C>::setup(&mut rng)
            .map_err(|err| anyhow!("failed to setup shuffler Schnorr parameters: {err}"))?;

        let (submit_tx, submit_rx): (mpsc::Sender<AnyMessageEnvelope<C>>, _) =
            mpsc::channel(config.submit_channel_capacity);
        let (events_tx, _) = broadcast::channel(1024);
        let (snapshots_tx, _) = broadcast::channel(1024);
        let (staging_tx, _) = broadcast::channel(1024);
        let operator = Arc::new(LedgerOperator::new(
            Arc::clone(&config.verifier),
            submit_tx.clone(),
            Arc::clone(&config.event_store),
            Arc::clone(&config.state),
            events_tx.clone(),
            snapshots_tx.clone(),
            staging_tx.clone(),
        ));

        let realtime_stop = CancellationToken::new();
        let (client, _rx0) =
            SupabaseRealtimeClient::new(config.supabase.clone(), realtime_stop.clone());
        let updates_tx = client.broadcaster();
        let realtime_handle = Some(spawn_named_task(
            "coordinator-realtime-client",
            async move {
                client
                    .run()
                    .await
                    .map_err(|err| anyhow!("supabase realtime client exited with error: {err}"))
            },
        ));

        let mut shufflers = HashMap::with_capacity(config.shufflers.len());
        let mut shuffler_order = HashMap::with_capacity(config.shufflers.len());
        for (index, (shuffler, public_key)) in config
            .shufflers
            .iter()
            .zip(public_keys.into_iter())
            .enumerate()
        {
            let mut seed = [0u8; 32];
            rng.fill_bytes(&mut seed);
            let run_cfg = ShufflerRunConfig::new(seed);
            let signing_secret = SchnorrSecretKey::<C>(shuffler.secret.clone());
            let snapshots_rx = operator.snapshot_updates();
<<<<<<< HEAD
            let staged_updates_rx = operator.staging_updates();
            let instance = Arc::new(Shuffler::<C, ShufflerScheme<C>>::new(
                index,
=======
            let instance = Arc::new(ShufflerService::<C, ShufflerScheme<C>>::new(
>>>>>>> b550eaf9
                shuffler.id,
                public_key,
                aggregated_public_key.clone(),
                signing_secret.clone(),
                schnorr_params.clone(),
                submit_tx.clone(),
                run_cfg,
                staged_updates_rx,
                snapshots_rx,
            ));
            shufflers.insert(shuffler.id, instance);
            shuffler_order.insert(shuffler.id, index);
        }

        let shufflers = Arc::new(shufflers);
        let shuffler_order = Arc::new(shuffler_order);
        let active_hands = Arc::new(DashMap::new());

        let worker = LedgerWorker::new(
            submit_rx,
            Arc::clone(&config.event_store),
            Arc::clone(&config.snapshot_store),
            Arc::clone(&config.state),
            events_tx.clone(),
            snapshots_tx.clone(),
            staging_tx.clone(),
        );
        let worker_handle = Some(operator.start(worker).await?);

        Ok(Self {
            operator,
            state: Arc::clone(&config.state),
            event_store: Arc::clone(&config.event_store),
            snapshot_store: Arc::clone(&config.snapshot_store),
            updates_tx,
            _event_broadcast: events_tx,
            _snapshot_broadcast: snapshots_tx,
            _staging_broadcast: staging_tx,
            realtime_stop,
            realtime_handle,
            worker_handle,
            shufflers,
            shuffler_order,
            active_hands,
        })
    }

    pub fn state(&self) -> Arc<LedgerState<C>> {
        Arc::clone(&self.state)
    }

    pub fn operator(&self) -> Arc<LedgerOperator<C>> {
        Arc::clone(&self.operator)
    }

    pub fn event_store(&self) -> Arc<dyn EventStore<C>> {
        Arc::clone(&self.event_store)
    }

    pub fn snapshot_store(&self) -> Arc<dyn SnapshotStore<C>> {
        Arc::clone(&self.snapshot_store)
    }

    pub fn shuffler_descriptors(&self) -> Vec<ShufflerDescriptor<C>>
    where
        C: Clone,
    {
        let mut descriptors = self
            .shufflers
            .iter()
            .filter_map(|(shuffler_id, shuffler)| {
                self.shuffler_order.get(shuffler_id).map(|turn_index| {
                    let public_key = shuffler.public_key();
                    let aggregated_public_key = shuffler.aggregated_public_key();
                    ShufflerDescriptor {
                        shuffler_id: *shuffler_id,
                        turn_index: *turn_index,
                        public_key: crate::ledger::CanonicalKey::new(public_key),
                        aggregated_public_key,
                    }
                })
            })
            .collect::<Vec<_>>();
        descriptors.sort_by_key(|descriptor| descriptor.turn_index);
        descriptors
    }

    pub async fn attach_hand(&self, outcome: CommenceGameOutcome<C>) -> Result<()> {
        let hand_id = outcome.hand.state.id;
        let game_id = outcome.hand.game_id;
        let snapshot = outcome.initial_snapshot;
        let expected_order = snapshot.shuffling.expected_order.clone();

        let mut subscriptions = Vec::with_capacity(expected_order.len());
        for (turn_index, shuffler_key) in expected_order.iter().enumerate() {
            let identity = snapshot
                .shufflers
                .get(shuffler_key)
                .ok_or_else(|| anyhow!("expected shuffler key not found in snapshot"))?;
            let shuffler = self
                .shufflers
                .get(&identity.shuffler_id)
                .ok_or_else(|| anyhow!("no shuffler configured for id {:?}", identity.shuffler_id))?
                .clone();
            let subscription = shuffler
                .subscribe_per_hand(game_id, hand_id, turn_index, &snapshot)
                .await?;
            subscriptions.push(subscription);
        }

        if let Some(first_shuffler_key) = expected_order.first() {
            let identity = snapshot
                .shufflers
                .get(first_shuffler_key)
                .ok_or_else(|| anyhow!("expected shuffler key not found in snapshot"))?;
            let first = self
                .shufflers
                .get(&identity.shuffler_id)
                .ok_or_else(|| anyhow!("no shuffler configured for id {:?}", identity.shuffler_id))?
                .clone();
            first
                .kick_start_hand(game_id, hand_id)
                .await
                .with_context(|| {
                    format!(
                        "failed to kick start hand {} for shuffler {}",
                        hand_id, identity.shuffler_id
                    )
                })?;
        }

        if let Some(previous) = self.active_hands.insert((game_id, hand_id), subscriptions) {
            for sub in previous {
                sub.cancel();
            }
        }
        Ok(())
    }

    pub fn release_hand(&self, game_id: GameId, hand_id: HandId) {
        if let Some((_, subs)) = self.active_hands.remove(&(game_id, hand_id)) {
            for sub in subs {
                sub.cancel();
            }
        }
    }

    /// Waits for a Ctrl+C signal and then gracefully shuts down the coordinator.
    pub async fn shutdown_on_ctrl_c(self) -> Result<()> {
        let ctrl_c_result = signal::ctrl_c().await;
        match &ctrl_c_result {
            Ok(()) => info!(
                target = LOG_TARGET,
                "Ctrl+C received; initiating coordinator shutdown"
            ),
            Err(err) => warn!(
                target = LOG_TARGET,
                error = ?err,
                "failed to listen for Ctrl+C; shutting down coordinator anyway"
            ),
        }

        let shutdown_result = self.shutdown().await;
        match shutdown_result {
            Ok(()) => ctrl_c_result.map_err(|err| anyhow!("failed to listen for ctrl+c: {err}")),
            Err(err) => Err(err),
        }
    }

    pub async fn shutdown(mut self) -> Result<()> {
        info!(
            target = LOG_TARGET,
            active_shuffles = self.active_hands.len(),
            "initiating coordinator shutdown"
        );
        self.realtime_stop.cancel();
        let keys: Vec<_> = self.active_hands.iter().map(|entry| *entry.key()).collect();
        for key in keys {
            let (game_id, hand_id) = key;
            if let Some((_, subs)) = self.active_hands.remove(&key) {
                info!(
                    target = LOG_TARGET,
                    game_id, hand_id, "cancelling hand subscriptions"
                );
                for sub in subs {
                    sub.cancel();
                }
            }
        }

        for shuffler in self.shufflers.values() {
            info!(
                target = LOG_TARGET,
                shuffler_id = shuffler.shuffler_id(),
                "cancelling shuffler tasks"
            );
            shuffler.cancel_all();
        }
        if let Some(handle) = self.realtime_handle.take() {
            info!(target = LOG_TARGET, "waiting for realtime task to finish");
            match handle.await {
                Ok(result) => {
                    result?;
                    info!(target = LOG_TARGET, "realtime task joined successfully");
                }
                Err(err) => return Err(anyhow!("failed to join realtime task: {err}")),
            }
        }

        if let Some(handle) = self.worker_handle.take() {
            info!(target = LOG_TARGET, "waiting for ledger worker to finish");
            match handle.await {
                Ok(Ok(())) => {
                    info!(target = LOG_TARGET, "ledger worker joined successfully");
                }
                Ok(Err(err)) => {
                    return Err(anyhow!("ledger worker exited with error: {err}"));
                }
                Err(err) => return Err(anyhow!("failed to join ledger worker: {err}")),
            }
        }

        info!(target = LOG_TARGET, "coordinator shutdown complete");
        Ok(())
    }
}

impl<C> Drop for GameCoordinator<C>
where
    C: CurveGroup + CurveAbsorb<C::BaseField> + Send + Sync + 'static,
    C::ScalarField: PrimeField + UniformRand + Absorb + CanonicalSerialize + Send + Sync + Clone,
    C::BaseField: PrimeField + Send + Sync,
    C::Affine: Absorb,
{
    fn drop(&mut self) {
        self.realtime_stop.cancel();
        if let Some(handle) = self.realtime_handle.take() {
            handle.abort();
        }
        if let Some(handle) = self.worker_handle.take() {
            handle.abort();
        }
    }
}<|MERGE_RESOLUTION|>--- conflicted
+++ resolved
@@ -212,14 +212,9 @@
             rng.fill_bytes(&mut seed);
             let run_cfg = ShufflerRunConfig::new(seed);
             let signing_secret = SchnorrSecretKey::<C>(shuffler.secret.clone());
+            let events_rx = operator.event_updates();
             let snapshots_rx = operator.snapshot_updates();
-<<<<<<< HEAD
-            let staged_updates_rx = operator.staging_updates();
-            let instance = Arc::new(Shuffler::<C, ShufflerScheme<C>>::new(
-                index,
-=======
             let instance = Arc::new(ShufflerService::<C, ShufflerScheme<C>>::new(
->>>>>>> b550eaf9
                 shuffler.id,
                 public_key,
                 aggregated_public_key.clone(),
@@ -227,7 +222,7 @@
                 schnorr_params.clone(),
                 submit_tx.clone(),
                 run_cfg,
-                staged_updates_rx,
+                events_rx,
                 snapshots_rx,
             ));
             shufflers.insert(shuffler.id, instance);
